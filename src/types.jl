# Types used by Seis

"Default floating point type used for traces if none specified as type parameters"
const DEFAULT_FLOAT = Float64

"""
    SeisDict

Wrapper around `Base.Dict` which allows one to get or set values using
the {get|set}property[!] syntax, i.e., `.`-access like `dict.key`.
`SeisDict`s also differ in that `missing` is returned instead of throwing a
`KeyError` when accessing a nonexistent key.  A key is removed if it is set to
`missing`.

# Examples

```
julia> dict = Seis.SeisDict(:a=>1)
Dict{Any,Any} with 1 entry:

julia> dict.a
1

julia> dict.b
missing

julia> dict.a = missing

julia> dict
```

Arrays of `SeisDict`s also define `.`-access and setting via broadcasting, so one
may do:

```
julia> d1 = Seis.SeisDict(:a=>1, :b=>2)
Dict{Any,Any} with 2 entries:
  :a => 1
  :b => 2

julia> d2 = deepcopy(d1); d2.a = 2;

julia> d = [d1, d2];

julia> d.a
2-element Array{Int64,1}:
 1
 2
```
"""
struct SeisDict{K,V} <: Base.AbstractDict{K,V}
    dict::Dict{K,V}
end

SeisDict{K,V}(args...) where {K,V} = SeisDict{K,V}(Dict{K,V}(args...))
SeisDict{K}(args...) where {K} = SeisDict{K,Any}(Dict{K,Any}(args...))
SeisDict(args...) = SeisDict{Any,Any}(Dict{Any,Any}(args...))

# Have to use getfield here because we define getproperty as getindex
Base.getindex(sd::SeisDict{K,V}, key) where {K,V} = get(getfield(sd, :dict), key, missing)
Base.setindex!(sd::SeisDict{K,V}, ::Missing, key) where {K,V} = delete!(getfield(sd, :dict), key)
Base.setindex!(sd::SeisDict{K,V}, v, i...) where {K,V} = setindex!(getfield(sd, :dict), v, i...)
Base.Dict(sd::SeisDict) = getfield(sd, :dict)
Base.empty!(sd::SeisDict) = empty!(getfield(sd, :dict))
Base.summary(sd::SeisDict) = summary(getfield(sd, :dict))
Base.iterate(sd::SeisDict, args...) = iterate(getfield(sd, :dict), args...)
Base.length(sd::SeisDict) = length(getfield(sd, :dict))
Base.get(sd::SeisDict, args...) = get(getfield(sd, :dict), args...)
Base.delete!(sd::SeisDict, args...) = (delete!(getfield(sd, :dict), args...); sd)

Base.getproperty(sd::SeisDict, key::Symbol) = getindex(sd, key)
Base.setproperty!(sd::SeisDict{K,V}, key::Symbol, ::Missing) where {K,V} = delete!(sd, key)
Base.setproperty!(sd::SeisDict{K,Any}, key::Symbol, ::Missing) where K = delete!(sd, key)
Base.setproperty!(sd::SeisDict{K,V}, key::Symbol, val) where {K,V} = setindex!(sd, V(val), key)
Base.setproperty!(sd::SeisDict{K,Any}, key::Symbol, val) where K = setindex!(sd, val, key)
Base.propertynames(sd::SeisDict, private=false) = collect(keys(sd))

Base.getproperty(sd::AbstractArray{<:SeisDict}, key::Symbol) = getproperty.(sd, key)
Base.setproperty!(sd::AbstractArray{<:SeisDict}, key::Symbol, val) = setproperty!.(sd, key, val)

"""
    Position

Abstract type of which other position types are subtypes.
A `Position` specifies where in space an object is located.

The coordinates of a `Position` can be accessed via `getproperty`
(e.g., `p.x`) or index (e.g., `p[1]`):

# Examples
```
julia> p = Seis.Cartesian(x=1, y=2, z=3)
Seis.Cartesian{Float64}(1.0, 2.0, 3.0)

julia> p.x === p[1]
true
```
"""
abstract type Position{T} end

Base.getproperty(p::AbstractArray{<:Position}, f::Symbol) = getfield.(p, f)
Base.getindex(p::Position, i::Int) = getfield(p, i)
Base.:(==)(p1::P, p2::P) where {P<:Position} =
    all(isequal(getfield(p1, f), getfield(p2, f)) for f in fieldnames(P))

"Return the parameter `T` for a subtype of `Position{T}`"
@inline _eltype(::Type{<:Position{T}}) where T = T

"""
    Geographic{T} <: Position

A geographic position in spherical coordinates.  Accessible fields are:

- `lon`: Longitude (°)
- `lat`: Latitude (°)
- `dep`: Depth below the reference level (e.g., ellipsoid) (km)

It is recommended that for `Station`s, the `dep` field describes the
depth of the sensor relative to sea level in km, so a station at
150 m elevation has a depth of –0.15 km.  Information about sensor
burial depth should be held in the `Event`'s `meta` field.
"""
mutable struct Geographic{T<:AbstractFloat} <: Position{T}
    lon::Union{Missing,T}
    lat::Union{Missing,T}
    dep::Union{Missing,T}
end
Geographic{T}(; lon=missing, lat=missing, dep=missing) where T =
    Geographic{T}(lon, lat, dep)
Geographic(args...; kwargs...) = Geographic{DEFAULT_FLOAT}(args...; kwargs...)

"""
    Cartesian{T} <: Position{T}

A position in Cartesian coordinates.  Accessible fields are:

- `x`: X coordinate (m)
- `y`: Y coordinate (m)
- `z`: Z coordinate (m)

Seis.jl's convention is that `x` and `y` are horizontal (usually with `x`
being the local easting and `y` the local northing),
and `z` is upwards (giving a right-handed system).  The units are m.
"""
mutable struct Cartesian{T<:AbstractFloat} <: Position{T}
    x::Union{Missing,T}
    y::Union{Missing,T}
    z::Union{Missing,T}
end
Cartesian{T}(; x=missing, y=missing, z=missing) where T =
    Cartesian{T}(x, y, z)
Cartesian(args...; kwargs...) = Cartesian{DEFAULT_FLOAT}(args...; kwargs...)

"""
    Event

Type containing information about a seismic event.  Fields `lon` and `lat` are
epicentral location in °; `dep` is depth below the reference (e.g., sea level) in km.
`time` is a `Dates.DateTime` giving the event origin date and time, while `id`
is a string holding the event identifier.
`meta` is a `Dict` holding any extra information about the event.

Missing information is allowed and stored as `missing`.
"""
mutable struct Event{T<:AbstractFloat, P<:Position}
    pos::P
    time::Union{DateTime,Missing}
    id::Union{String,Missing}
    meta::SeisDict{Symbol,Any}
end

"""
    Event(; kwargs...)

Construct a type representing a seismic event (which can simply be a
start time for the trace with no extra information).

## Keyword arguments
All arguments default to `missing`.
- `time`: `DateTime` of the reference time
- `id`: string giving the event identifier
- `meta`: `Dict` holding any extra information

By default, the following may be passed:
- `lon`: event longitude in °
- `lat`: event latitude in °
- `dep`: event depth in km

---
    Event{T,P}(; kwargs...)
    Event{T}(; kwargs...)

Construct an `Event` with specific floating point type `T` and
`Position` type `P`.  If not given, `T` defaults to `$DEFAULT_FLOAT`
and `P` defaults to `Seis.Geographic{$DEFAULT_FLOAT}`.

See also [`CartEvent`](@ref).
"""
Event{T,P}(; lon=missing, lat=missing, dep=missing, time=missing,
        id=missing, meta=SeisDict{Symbol,Any}()) where {T, P<:Geographic} =
    Event{T,P}(P(lon, lat, dep), time, id, meta)

Event{T,P}(; x=missing, y=missing, z=missing, time=missing,
        id=missing, meta=SeisDict{Symbol,Any}()) where {T, P<:Cartesian} =
    Event{T,P}(P(x, y, z), time, id, meta)

Event{T}(; kwargs...) where T = Event{T ,Geographic{T}}(; kwargs...)
Event(; kwargs...) = Event{DEFAULT_FLOAT, Geographic{DEFAULT_FLOAT}}(; kwargs...)

"""
    CartEvent{T}

Alias for `Event{T, Cartesian{T}} where T`, representing an [`Event`](@ref)
with Cartesian coordinates.

This type is useful for dispatch, allowing one to write methods which
are only applicable when a `Event` has Cartesian coordinates.

# Example
```
julia> using Geodesy

julia> Geodesy.LLA(evt::CartEvent) = LLA(evt.x, evt.y, evt.z)
```
"""
const CartEvent{T} = Event{T,Cartesian{T}}

"""
    CartEvent{T}(; kwargs...)
    CartEvent(; kwargs...)

Construct a `CartEvent`.  See [`Station`](@ref) for details on keyword
arguments, noting that position must be given via a combination of the
keyword arguments `x`, `y` and `z` (not `lon`, `lat` or `dep`).
"""
CartEvent(; kwargs...) = Event{DEFAULT_FLOAT, Cartesian{DEFAULT_FLOAT}}(; kwargs...)

"""
    GeogEvent{T} where T

Alias for `Event{T, Geographic{T}} where T`, representing an [`Event`](@ref)
with geographic coordinates.

This type is useful for dispatch, allowing one to write methods which
are only applicable when a `Event` has geographic coordinates.

Note that `Event`s are geographic by default.  Use [`Event()`](@ref Event)
to construct a geographic `Event`.

# Example
```
julia> using Geodesy

julia> Geodesy.LLA(evt::GeogEvent) = LLA(evt.lat, evt.lon, evt.elev)
```
"""
const GeogEvent{T} = Event{T, Geographic{T}}

const EVENT_FIELDS = fieldnames(Event)

Base.getproperty(e::AbstractArray{<:Event}, f::Symbol) = getproperty.(e, f)
Base.setproperty!(e::AbstractArray{<:Event}, f::Symbol, val) =
    setproperty!.(e, f, val)
Base.propertynames(e::AbstractArray{<:Event}, private=false) = fieldnames(eltype(e))
Base.:(==)(e1::Event, e2::Event) =
    all(x -> isequal(x[1], x[2]), (getfield.((e1, e2), f) for f in EVENT_FIELDS))

"""
    Station

Struct containing information about a seismic station.  Fields `net`, `sta`, `loc`
and `cha` are the station, network, channel and location codes respectively, whilst
`lon` and `lat` are the location in °.  Set station depth `dep` and elevation `elev`
in m relative to the reference level.  The azimuth `azi` and inclination `inc` of
the channel in ° are respectively measured from north to east, and downward from the
vertical.  (E.g., a "BHN" channel typically will have a `azi == 0` and `inc == 90`.)

`meta` is a `Dict` holding any extra
information about the station or channel.

Missing information is allowed and stored as `missing`.
"""
mutable struct Station{T<:AbstractFloat, P<:Position{T}}
    net::Union{String,Missing}
    sta::Union{String,Missing}
    loc::Union{String,Missing}
    cha::Union{String,Missing}
    pos::P
    elev::Union{T,Missing}
    azi::Union{T,Missing}
    inc::Union{T,Missing}
    meta::SeisDict{Symbol,Any}
end

"""
    Station(; kwargs...)

Construct a type representing a seismic station.

## Keyword arguments
All values default to `missing`.
- `net`: network code
- `sta`: station code
- `loc`: location code
- `cha`: channel code
- `elev`: local station elevation above the ground in m
- `azi`: component azimuth, in ° east of local north
- `inc`: component inclination, in ° down from upwards
- `meta`: `Dict` holding any extra information

By default, the following may be passed:
- `lon`: longitude in °
- `lat`: latitude in °
- `dep`: depth in km

If `P <: Seis.Cartesian` (see [`Station{T,S,P}`](@ref) or
[`CartStation`](@ref)), then the following may be passed:
- `x`: X coordinate in m
- `y`: Y coordinate in m
- `z`: Z coordinate in m

---
    Station{T,P}(; kwargs...)
    Station{T}(; kwargs...)

Construct a `Station` with specific floating point type `T` and
`Position` type `P`.  If not given, `T` defaults to `$DEFAULT_FLOAT`
and `P` defaults to `Seis.Geographic{$DEFAULT_FLOAT}`.
"""
Station{T,P}(; net=missing, sta=missing, loc=missing,
        cha=missing, lon=missing, lat=missing, dep=missing, elev=missing,
        azi=missing, inc=missing, meta=Dict()) where {T, P<:Geographic} =
    Station{T, P}(net, sta, loc, cha, P(lon, lat, dep), elev, azi, inc, meta)

Station{T,P}(; net=missing, sta=missing, loc=missing,
        cha=missing, x=missing, y=missing, z=missing, elev=missing,
        azi=missing, inc=missing, meta=Dict()) where {T, P<:Cartesian} =
    Station{T,P}(net, sta, loc, cha, P(x, y, z), elev, azi, inc, meta)

Station{T}(; kwargs...) where T = Station{T, Geographic{T}}(; kwargs...)
Station(; kwargs...) = Station{DEFAULT_FLOAT, Geographic{DEFAULT_FLOAT}}(; kwargs...)

"""
    CartStation{T} where T

Alias for `Station{T, Cartesian{T}} where T`, representing a
[`Station`](@ref) with Cartesian coordinates.

This type is useful for dispatch, allowing one to write methods which
are only applicable when a `Station` has Cartesian coordinates.

# Example
Create a function which obtains the east-north-up coordinates of
a `Station`
```
julia> using Geodesy

julia> Geodesy.ENU(sta::CartStation) = ENU(sta.x, sta.y, sta.z)

julia> ENU(CartStation(x=1, y=2, z=3))
```
"""
const CartStation{T} = Station{T, Cartesian{T}}

"""
    CartStation{T,S}(; kwargs...)
    CartStation{T}(; kwargs...)
    CartStation(; kwargs...)

Construct a `CartStation`.  See [`Station`](@ref) for details on keyword
arguments, noting that position must be given via a combination of the
keyword arguments `x`, `y` and `z` (not `lon`, `lat` or `dep`).
"""
CartStation(; kwargs...) = CartStation{DEFAULT_FLOAT}(; kwargs...)

Base.propertynames(e::Union{Event{T,P}, Station{T,P}}) where {T,P} =
    (fieldnames(P)..., fieldnames(typeof(e))...)

"""
    GeogStation{T} where T

Alias for `Station{T, Geographic{T}} where T`, representing a [`Station`](@ref)
with geographic coordinates.

This type is useful for dispatch, allowing one to write methods which
are only applicable when a `Station` has geographic coordinates.

Note that `Station`s are geographic by default.  Use [`Station()`](@ref Station)
to construct a geographic `Station`.

# Example
```
julia> using Geodesy

julia> Geodesy.LLA(sta::GeogStation) = LLA(sta.lat, sta.lon, sta.elev)
"""
const GeogStation{T} = Station{T, Geographic{T}}

const STATION_FIELDS = fieldnames(Station)
function Base.getproperty(e::Union{Station,Event}, p::Symbol)
    if p === :lon || p === :lat || p === :dep || p === :x || p === :y || p === :z
        getfield(e.pos, p)
    else
        getfield(e, p)
    end
end

function Base.setproperty!(e::Union{Event{T},Station{T}}, p::Symbol, v) where T
    if p === :lon || p === :lat || p === :dep || p === :x || p === :y || p === :z
        setfield!(e.pos, p, convert(Union{Missing,T}, v))
    else
        # setfield!(e, p, v)
        setfield!(e, p, convert(fieldtype(typeof(e), p), v))
    end
end

Base.getproperty(s::AbstractArray{<:Station}, f::Symbol) = getproperty.(s, f)
Base.setproperty!(s::AbstractArray{<:Station}, f::Symbol, val) =
    setproperty!.(s, f, val)
Base.propertynames(s::AbstractArray{<:Station}, private=false) = propertynames(first(s))
Base.:(==)(s1::Station, s2::Station) =
    all(x -> isequal(x[1], x[2]), (getfield.((s1, s2), f) for f in STATION_FIELDS))

"""
    Pick{T}

A named arrival time which can be associated with a `Trace`.

If `p` is a `Pick`, then `p.time` gives the arrival time, and `p.name` gives its
description.

`Pick`s can be iterated to retrieve the time and name in that order.
Collections of `Pick`s (such as those stored in the `picks` field of `Trace`s)
can have their elements assigned by automatic conversion from real numbers,
tuples, or named tuples with fields `time` and `name`.

Arrays of `Pick`s, which are stored in `Traces`, can be accessed using
`getproperty` (`.`-access) and this returns arrays of times or names.

# Example
<<<<<<< HEAD

## Getting and setting values:

```
julia> t = Trace(0, 1, 1)
Seis.Trace{Float64,Array{Float64,1},Seis.Geographic{Float64}}:
            b: 0.0
        delta: 1.0
 Station{Float64,Seis.Geographic{Float64}}:
     sta.meta: Seis.SeisDict{Symbol,Any}()
 Event{Float64,Seis.Geographic{Float64}}:
     evt.meta: Seis.SeisDict{Symbol,Any}()
 Trace:
        picks: 0
         meta: 

julia> t.picks.P = 1.2
1.2

julia> t.picks.S = 2.1, "Sn"
(2.1, "Sn")

julia> t.picks.S.time
2.1

julia> t.picks
Seis.SeisDict{Union{Int64, Symbol},Seis.Pick{Float64}} with 2 entries:
  :P => Seis.Pick{Float64}(time=1.2, name=missing)
  :S => Seis.Pick{Float64}(time=2.1, name="Sn")

```

## Iteration

```
julia> time, name = Seis.Pick(1, "X")
Seis.Pick{Float64}(time=1.0, name="X")

julia> time, name
(1.0, "X")
```
=======
```
julia> t = Trace(0, 1, 1)

julia> t.picks.P = 1.2

julia> t.picks.S = 2.1, "Sn"

julia> t.picks.P.time

julia> t.picks
>>>>>>> a5b75b68
"""
struct Pick{T<:AbstractFloat}
    time::T
    name::Union{Missing,String}
    Pick{T}(time, name=missing) where T = new{T}(time, name)
end

Pick(time, name) = Pick{DEFAULT_FLOAT}(time, name)
Pick(args) = Pick{DEFAULT_FLOAT}(args...)
Pick{T}(tup::Tuple{<:Any,<:Any}) where T = Pick{T}(tup...)
Pick{T}(; time, name=missing) where T = Pick{T}(time, name)
Base.convert(::Type{Pick}, time::Real) = Pick(time)
Base.convert(::Type{Pick}, x::Tuple{<:Any,<:Any}) = Pick(x...)
Base.convert(::Type{Pick}, x::NamedTuple{(:time,:name)}) = Pick(x...)
Base.convert(::Type{Pick{T}}, time::Real) where T = Pick{T}(time)
Base.convert(::Type{Pick{T}}, x::Tuple{<:Any,<:Any}) where T = Pick{T}(x...)
Base.convert(::Type{Pick{T}}, p::Pick) where T = Pick{T}(p.time, p.name)
Base.convert(::Type{Pick{T}}, x::NamedTuple{(:time,:name)}) where T = Pick{T}(x...)
Base.first(p::Pick) = p.time

# Picks iterate time, name
Base.iterate(p::Pick, i=1) = i == 1 ? (p.time, 2) : (i == 2 ? (p.name, 3) : nothing)

Base.getindex(p::Pick, i::Integer) = getfield(p, i)

# Vectors of picks can have their values retrieved as a vector
Base.getproperty(p::AbstractArray{<:Pick}, field::Symbol) = getproperty.(p, field)

"""
    AbstractTrace

Abstract type from which you should subtype if creating new types of traces.
"""
abstract type AbstractTrace end

"""
    Trace

Evenly-sampled time series recorded at a single seismic station.  The start time
of the trace, in s, is in the `b` property, whilst the sampling interval, in s,
is `delta`.
The trace itself is accessed using the `trace` method, like `trace(t)`.

All `Trace`s are relative to the event time `evt.time` if it is defined, regardless
of what the event is.  For example, `evt.time` could be the origin time of an
earthquake, or a picked arrival time.

The trace then contains information about an associated `Event` in `evt` and the
`Station` in `sta`.  `picks` holds a dictionary which contains pairs of pick times
relative to the origin and names (which can be `missing`).  Access picks with the
`picks` method, and add picks with `add_pick!`.

The `meta` `Dict` holds any other information about the trace.

If the event `time` is set, then the trace beginning time `b` is relative to this.

Find the trace start time relative to the origin time using [`starttime`](@ref).
The absolute start time and date, if an origin time is set, is given by
[`startdate`](@ref).
"""
mutable struct Trace{T<:AbstractFloat,V<:AbstractVector{<:AbstractFloat},P<:Position{T}} <: AbstractTrace
    b::T
    delta::T
    t::V
    evt::Event{T,P}
    sta::Station{T,P}
    picks::SeisDict{Union{Symbol,Int},Pick{T}}
    meta::SeisDict{Symbol,Any}
    function Trace{T,V,P}(b, delta, t, evt, sta, picks, meta) where {T,V,P}
        delta > 0 || throw(ArgumentError("delta cannot be <= 0"))
        new(b, delta, t, evt, sta, picks, meta)
    end
end

"""
    Trace(b, delta, t::AbstractVector) -> trace::Trace{$DEFAULT_FLOAT,Vector{$DEFAULT_FLOAT},Seis.Geographic{$DEFAULT_FLOAT}}

Create a `Trace` with starting time `b` s, sampling interval `delta` s and
an `AbstractVector` `t` of values for the trace.  The default precision for
the type is `$DEFAULT_FLOAT`.  By default, the trace's event and station
are in geographic coordinates.

    Trace(b, delta, n::Integer) -> trace::Trace{$DEFAULT_FLOAT,Vector{$DEFAULT_FLOAT},Seis.Geographic{$DEFAULT_FLOAT}}

Create a new `Trace` with uninitialised data of length `n` samples.

    Trace{T,V,P}(args...) -> trace::Trace{T,V,P}
    Trace{T,V}(args...) -> trace::Trace{T,V,Seis.Geographic{T}}
    Trace{T}(args...) -> trace::Trace{T,Vector{T},Seis.Geographic{T}}

Construct traces with non-default precision and string types.  In the third
form, the vector type defaults to `Vector{$DEFAULT_FLOAT}`, whilst in
both the second and third forms, `P` defaults to `Seis.Geographic{T}`.
"""
Trace{T,V,P}(b, delta, t::AbstractVector) where {T,V,P} =
    Trace{T,V,P}(b, delta, t, Event{T,P}(), Station{T,P}(), Dict(), Dict())
Trace{T,V,P}(b, delta, n::Integer) where {T,V,P} = Trace{T,V,P}(b, delta, Vector{T}(undef, n))
Trace{T,V}(args...) where {T,V} = Trace{T,V,Geographic{T}}(args...)
Trace{T}(args...) where T = Trace{T,Vector{T},Geographic{T}}(args...)
Trace(b, delta, t_or_n) = Trace{DEFAULT_FLOAT,Vector{DEFAULT_FLOAT},Geographic{DEFAULT_FLOAT}}(b, delta, t_or_n)

"""
    CartTrace

Alias for `Trace` where `Event` and `Station` coordinates are
`Seis.Cartesian` rather than `Seis.Geographic`
"""
const CartTrace{T,V} = Trace{T, V, Cartesian{T}}

"""
    CartTrace

Create a new `Trace` whose `Event` and `Station` are in Cartesian coordinates.

See [`Trace`](@ref) for more details of the different construction methods.

---
    CartTrace{T,V}(b, delta, t::AbstractVector) -> trace
    CartTrace{T}(args...)

Construct a `Trace` with Cartesian coordinates for the `Event` and `Station`
with non-default precision and string types.  See [`Trace{T,V}`](@ref)
for details.
"""
CartTrace{T}(args...) where T = Trace{T, Vector{T}, Cartesian{T}}(args...)
CartTrace(args...) = Trace{DEFAULT_FLOAT, Vector{DEFAULT_FLOAT},
          Cartesian{DEFAULT_FLOAT}}(args...)

const TRACE_FIELDS = fieldnames(Trace)

Base.getproperty(t::AbstractArray{<:Trace}, f::Symbol) = getfield.(t, f)
Base.setproperty!(t::AbstractArray{<:Trace}, f::Symbol, val) =
    for tt in t setproperty!(tt, f, val) end
function Base.setproperty!(t::AbstractArray{<:Trace}, f::Symbol, val::AbstractArray)
    length(t) == length(val) || throw(DimensionMismatch())
    for (tt, vv) in zip(t, val)
        setproperty!(tt, f, vv)
    end
end
Base.propertynames(t::AbstractArray{<:Trace}, private=false) = fieldnames(eltype(t))
Base.:(==)(t1::Trace, t2::Trace) =
    all(x -> isequal(x[1], x[2]), (getfield.((t1, t2), f) for f in TRACE_FIELDS))

# Treat single objects as scalars in broadcasting
Base.broadcastable(t::Union{AbstractTrace,Event,Station,Position,Pick}) = Ref(t)

# Element type of trace
Base.eltype(::Trace{T,V,P}) where {T,V,P} = eltype(V)<|MERGE_RESOLUTION|>--- conflicted
+++ resolved
@@ -438,7 +438,6 @@
 `getproperty` (`.`-access) and this returns arrays of times or names.
 
 # Example
-<<<<<<< HEAD
 
 ## Getting and setting values:
 
@@ -480,18 +479,6 @@
 julia> time, name
 (1.0, "X")
 ```
-=======
-```
-julia> t = Trace(0, 1, 1)
-
-julia> t.picks.P = 1.2
-
-julia> t.picks.S = 2.1, "Sn"
-
-julia> t.picks.P.time
-
-julia> t.picks
->>>>>>> a5b75b68
 """
 struct Pick{T<:AbstractFloat}
     time::T
